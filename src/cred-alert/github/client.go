--- conflicted
+++ resolved
@@ -5,17 +5,14 @@
 	"fmt"
 	"io/ioutil"
 	"net/http"
-	"os"
 
 	"github.com/cloudfoundry/gunk/urljoiner"
-<<<<<<< HEAD
 	"github.com/pivotal-golang/lager"
-=======
-	"golang.org/x/oauth2"
->>>>>>> 82651466
 )
 
 const DEFAULT_GITHUB_URL = "https://api.github.com/"
+
+//go:generate counterfeiter . Client
 
 type Client interface {
 	CompareRefs(logger lager.Logger, owner, repo, base, head string) (string, error)
@@ -33,26 +30,8 @@
 	}
 }
 
-<<<<<<< HEAD
 func (c *client) CompareRefs(logger lager.Logger, owner, repo, base, head string) (string, error) {
 	logger = logger.Session("comparing-refs")
-=======
-func DefaultClient() *client {
-	githubAccessToken := os.Getenv("GITHUB_ACCESS_TOKEN")
-	tokenSource := oauth2.StaticTokenSource(
-		&oauth2.Token{AccessToken: githubAccessToken},
-	)
-	httpClient := oauth2.NewClient(oauth2.NoContext, tokenSource)
-
-	return &client{
-		baseURL:    DEFAULT_GITHUB_URL,
-		httpClient: httpClient,
-	}
-}
-
-func (c *client) CompareRefs(owner, repo, base, head string) (string, error) {
-	url := urljoiner.Join(c.baseURL, "repos", owner, repo, "compare", base+"..."+head)
->>>>>>> 82651466
 
 	url := urljoiner.Join(c.baseURL, "repos", owner, repo, "compare", base+"..."+head)
 	request, _ := http.NewRequest("GET", url, nil)
